
val scala212Version        = "2.12.12"
val scala213Version        = "2.13.4"
val scala30PreviousVersion = "3.0.0-M2"
val scala30Version         = "3.0.0-M3"

val catsVersion = "2.3.1"
val catsEffectVersion = "2.3.1"

// Global Settings
lazy val commonSettings = Seq(

  // Publishing
  organization := "org.tpolecat",
  licenses    ++= Seq(("MIT", url("http://opensource.org/licenses/MIT"))),
  homepage     := Some(url("https://github.com/tpolecat/natchez")),
  developers   := List(
    Developer("tpolecat", "Rob Norris", "rob_norris@mac.com", url("http://www.tpolecat.org"))
  ),

  // Headers
  headerMappings := headerMappings.value + (HeaderFileType.scala -> HeaderCommentStyle.cppStyleLineComment),
  headerLicense  := Some(HeaderLicense.Custom(
    """|Copyright (c) 2019-2020 by Rob Norris and Contributors
       |This software is licensed under the MIT License (MIT).
       |For more information see LICENSE or https://opensource.org/licenses/MIT
       |""".stripMargin
    )
  ),

  // Compilation
  scalaVersion       := scala213Version,
  crossScalaVersions := Seq(scala212Version, scala213Version, scala30PreviousVersion, scala30Version),
  Compile / console / scalacOptions --= Seq("-Xfatal-warnings", "-Ywarn-unused:imports"),
  Compile / doc     / scalacOptions --= Seq("-Xfatal-warnings"),
  Compile / doc     / scalacOptions ++= Seq(
    "-groups",
    "-sourcepath", (baseDirectory in LocalRootProject).value.getAbsolutePath,
    "-doc-source-url", "https://github.com/tpolecat/natchez/blob/v" + version.value + "€{FILE_PATH}.scala"
  ),
  libraryDependencies ++= Seq(
    compilerPlugin("org.typelevel" %% "kind-projector" % "0.11.3" cross CrossVersion.full),
  ).filterNot(_ => isDotty.value),

  // Add some more source directories
  unmanagedSourceDirectories in Compile ++= {
    val sourceDir = (sourceDirectory in Compile).value
    CrossVersion.partialVersion(scalaVersion.value) match {
      case Some((3, _))  => Seq(sourceDir / "scala-3")
      case Some((2, _))  => Seq(sourceDir / "scala-2")
      case _             => Seq()
    }
  },

  // Also for test
  unmanagedSourceDirectories in Test ++= {
    val sourceDir = (sourceDirectory in Test).value
    CrossVersion.partialVersion(scalaVersion.value) match {
      case Some((3, _))  => Seq(sourceDir / "scala-3")
      case Some((2, _))  => Seq(sourceDir / "scala-2")
      case _             => Seq()
    }
  },

  // dottydoc really doesn't work at all right now
  Compile / doc / sources := {
    val old = (Compile / doc / sources).value
    if (isDotty.value)
      Seq()
    else
      old
  },

)

lazy val crossProjectSettings = Seq(
  Compile / unmanagedSourceDirectories ++= {
    val major = if (isDotty.value) "-3" else "-2"
    List(CrossType.Pure, CrossType.Full).flatMap(
      _.sharedSrcDir(baseDirectory.value, "main").toList.map(f => file(f.getPath + major)))
  },

  Test / unmanagedSourceDirectories ++= {
    val major = if (isDotty.value) "-3" else "-2"
    List(CrossType.Pure, CrossType.Full).flatMap(
      _.sharedSrcDir(baseDirectory.value, "test").toList.map(f => file(f.getPath + major)))
  },
)

lazy val natchez = project
  .in(file("."))
  .enablePlugins(AutomateHeaderPlugin)
  .settings(commonSettings)
  .settings(
    crossScalaVersions := Nil,
    publish / skip     := true
  )
<<<<<<< HEAD
  .dependsOn(core, jaeger, honeycomb, opencensus, datadog, lightstep, lightstepGrpc, lightstepHttp, log, mtl, noop, mock, examples)
  .aggregate(core, jaeger, honeycomb, opencensus, datadog, lightstep, lightstepGrpc, lightstepHttp, log, mtl, noop, mock, examples)
=======
  .dependsOn(coreJS, coreJVM, jaeger, honeycomb, opencensus, datadog, lightstep, lightstepGrpc, lightstepHttp, logJS, logJVM, noop, mock, newrelic, examples)
  .aggregate(coreJS, coreJVM, jaeger, honeycomb, opencensus, datadog, lightstep, lightstepGrpc, lightstepHttp, logJS, logJVM, noop, mock, newrelic, examples)
>>>>>>> 2a3bae1c

lazy val core = crossProject(JSPlatform, JVMPlatform)
  .in(file("modules/core"))
  .enablePlugins(AutomateHeaderPlugin)
  .settings(commonSettings)
  .settings(crossProjectSettings)
  .settings(
    name        := "natchez-core",
    description := "Tagless, non-blocking OpenTracing implementation for Scala.",
    libraryDependencies ++= Seq(
      "org.typelevel" %%% "cats-core"   % catsVersion,
      "org.typelevel" %%% "cats-effect" % catsEffectVersion,
    )
  )

lazy val coreJVM = core.jvm
lazy val coreJS = core.js
  .settings(
    scalaJSStage in Test := FastOptStage,
    jsEnv := new org.scalajs.jsenv.nodejs.NodeJSEnv(),
    scalaJSLinkerConfig ~= (_.withModuleKind(ModuleKind.CommonJSModule)),
    crossScalaVersions := crossScalaVersions.value.filterNot(_ == "3.0.0-M1"),
  )

lazy val jaeger = project
  .in(file("modules/jaeger"))
  .dependsOn(coreJVM)
  .enablePlugins(AutomateHeaderPlugin)
  .settings(commonSettings)
  .settings(
    name        := "natchez-jaeger",
    description := "Jaeger support for Natchez.",
    libraryDependencies ++= Seq(
      "org.scala-lang.modules" %% "scala-collection-compat" % (if (scalaVersion.value == "3.0.0-M2") "2.3.1" else "2.3.2"),
      "io.jaegertracing"        % "jaeger-client"           % "1.5.0",
    )
  )

lazy val honeycomb = project
  .in(file("modules/honeycomb"))
  .dependsOn(coreJVM)
  .enablePlugins(AutomateHeaderPlugin)
  .settings(commonSettings)
  .settings(
    name        := "natchez-honeycomb",
    description := "Honeycomb support for Natchez.",
    libraryDependencies ++= Seq(
      "org.scala-lang.modules" %% "scala-collection-compat" % (if (scalaVersion.value == "3.0.0-M2") "2.3.1" else "2.3.2"),
      "io.honeycomb.libhoney"   % "libhoney-java"           % "1.3.1"
    )
  )

lazy val opencensus = project
  .in(file("modules/opencensus"))
  .dependsOn(coreJVM)
  .enablePlugins(AutomateHeaderPlugin)
  .settings(commonSettings)
  .settings(
    name        := "natchez-opencensus",
    description := "Opencensus support for Natchez.",
    libraryDependencies ++= Seq(
      "io.opencensus" % "opencensus-exporter-trace-ocagent" % "0.28.3"
    )
  )

lazy val lightstep = project
  .in(file("modules/lightstep"))
  .dependsOn(coreJVM)
  .enablePlugins(AutomateHeaderPlugin)
  .settings(commonSettings)
  .settings(
    name           := "natchez-lightstep",
    description    := "Lightstep support for Natchez.",
    libraryDependencies ++= Seq(
      "org.scala-lang.modules" %% "scala-collection-compat" % (if (scalaVersion.value == "3.0.0-M2") "2.3.1" else "2.3.2"),
      "com.lightstep.tracer"    % "lightstep-tracer-jre"    % "0.30.3"
    )
  )

lazy val lightstepGrpc = project
  .in(file("modules/lightstep-grpc"))
  .dependsOn(lightstep)
  .enablePlugins(AutomateHeaderPlugin)
  .settings(commonSettings)
  .settings(
    name        := "natchez-lightstep-grpc",
    description := "Lightstep gRPC bindings for Natchez.",
    libraryDependencies ++= Seq(
      "com.lightstep.tracer" % "tracer-grpc"                     % "0.30.1",
      "io.grpc"              % "grpc-netty"                      % "1.35.0",
      "io.netty"             % "netty-tcnative-boringssl-static" % "2.0.35.Final"
    )
  )

lazy val lightstepHttp = project
  .in(file("modules/lightstep-http"))
  .dependsOn(lightstep)
  .enablePlugins(AutomateHeaderPlugin)
  .settings(commonSettings)
  .settings(
    name        := "natchez-lightstep-http",
    description := "Lightstep HTTP bindings for Natchez.",
    libraryDependencies ++= Seq(
      "com.lightstep.tracer" % "tracer-okhttp" % "0.30.1"
    )
  )

lazy val datadog = project
  .in(file("modules/datadog"))
  .dependsOn(coreJVM)
  .enablePlugins(AutomateHeaderPlugin)
  .settings(commonSettings)
  .settings(
    name        := "natchez-datadog",
    description := "Lightstep HTTP bindings for Natchez.",
    libraryDependencies ++= Seq(
      "org.scala-lang.modules" %% "scala-collection-compat" % (if (scalaVersion.value == "3.0.0-M2") "2.3.1" else "2.3.2"),
      "com.datadoghq" % "dd-trace-ot"  % "0.70.0",
      "com.datadoghq" % "dd-trace-api" % "0.70.0"
    )
  )

lazy val log = crossProject(JSPlatform, JVMPlatform)
  .in(file("modules/log"))
  .enablePlugins(AutomateHeaderPlugin)
  .settings(commonSettings)
  .settings(crossProjectSettings)
  .settings(
    publish / skip := isDotty.value,
    name        := "natchez-log",
    description := "Logging bindings for Natchez.",
    libraryDependencies ++= Seq(
      "io.circe"          %%% "circe-core"    % "0.13.0",
      "io.chrisdavenport" %%% "log4cats-core" % "1.1.1",
    ).filterNot(_ => isDotty.value)
  )
lazy val logJVM = log.jvm.dependsOn(coreJVM)
lazy val logJS = log.js.dependsOn(coreJS)
  .settings(
    scalaJSStage in Test := FastOptStage,
    jsEnv := new org.scalajs.jsenv.nodejs.NodeJSEnv(),
    scalaJSLinkerConfig ~= (_.withModuleKind(ModuleKind.CommonJSModule)),
    crossScalaVersions := crossScalaVersions.value.filterNot(_ == "3.0.0-M1"),
  )

lazy val newrelic = project
  .in(file("modules/newrelic"))
  .dependsOn(coreJVM)
  .enablePlugins(AutomateHeaderPlugin)
  .settings(commonSettings)
  .settings(
    publish / skip := isDotty.value,
    name        := "newrelic",
    description := "Newrelic bindings for Natchez.",
    libraryDependencies ++= Seq(
      "io.circe"               %% "circe-core"              % "0.13.0",
      "org.scala-lang.modules" %% "scala-collection-compat" % (if (scalaVersion.value == "3.0.0-M2") "2.3.1" else "2.3.2"),
      "com.newrelic.telemetry" % "telemetry"                % "0.9.0",
      "com.newrelic.telemetry" % "telemetry-core"           % "0.9.0",
      "com.newrelic.telemetry" % "telemetry-http-okhttp"    % "0.9.0"
    ).filterNot(_ => isDotty.value)
  )

lazy val mtl = project
  .in(file("modules/mtl"))
  .dependsOn(core)
  .enablePlugins(AutomateHeaderPlugin)
  .settings(commonSettings)
  .settings(
    name        := "natchez-mtl",
    description := "cats-mtl bindings for Natchez.",
    libraryDependencies ++= Seq(
      "org.typelevel"          %% "cats-mtl"    % "1.0.0",
    )
  )

lazy val noop = project
  .in(file("modules/noop"))
  .dependsOn(coreJVM)
  .enablePlugins(AutomateHeaderPlugin)
  .settings(commonSettings)
  .settings(
    name        := "natchez-noop",
    description := "No-Op Open Tracing implementation",
    libraryDependencies ++= Seq()
    )

lazy val mock = project
  .in(file("modules/mock"))
  .dependsOn(coreJVM)
  .enablePlugins(AutomateHeaderPlugin)
  .settings(commonSettings)
  .settings(
    name        := "natchez-mock",
    description := "Mock Open Tracing implementation",
    libraryDependencies ++= Seq(
      "io.opentracing" % "opentracing-mock" % "0.33.0",
      "org.scala-lang.modules" %% "scala-collection-compat" % (if (scalaVersion.value == "3.0.0-M2") "2.3.1" else "2.3.2"),
    ))


lazy val examples = project
  .in(file("modules/examples"))
  .dependsOn(coreJVM, jaeger, honeycomb, lightstepHttp, datadog, logJVM, newrelic)
  .enablePlugins(AutomateHeaderPlugin)
  .settings(commonSettings)
  .settings(
    publish / skip       := true,
    name                 := "natchez-examples",
    description          := "Example programs for Natchez.",
    scalacOptions        -= "-Xfatal-warnings",
    libraryDependencies ++= Seq(
      "io.chrisdavenport" %% "log4cats-slf4j" % "1.1.1",
      "org.slf4j"         % "slf4j-simple"    % "1.7.30",
      "eu.timepit"        %% "refined"        % "0.9.19",
      "is.cir"            %% "ciris"          % "1.2.1"
    ).filterNot(_ => isDotty.value)
  )<|MERGE_RESOLUTION|>--- conflicted
+++ resolved
@@ -95,13 +95,8 @@
     crossScalaVersions := Nil,
     publish / skip     := true
   )
-<<<<<<< HEAD
-  .dependsOn(core, jaeger, honeycomb, opencensus, datadog, lightstep, lightstepGrpc, lightstepHttp, log, mtl, noop, mock, examples)
-  .aggregate(core, jaeger, honeycomb, opencensus, datadog, lightstep, lightstepGrpc, lightstepHttp, log, mtl, noop, mock, examples)
-=======
-  .dependsOn(coreJS, coreJVM, jaeger, honeycomb, opencensus, datadog, lightstep, lightstepGrpc, lightstepHttp, logJS, logJVM, noop, mock, newrelic, examples)
-  .aggregate(coreJS, coreJVM, jaeger, honeycomb, opencensus, datadog, lightstep, lightstepGrpc, lightstepHttp, logJS, logJVM, noop, mock, newrelic, examples)
->>>>>>> 2a3bae1c
+  .dependsOn(coreJS, coreJVM, jaeger, honeycomb, opencensus, datadog, lightstep, lightstepGrpc, lightstepHttp, logJS, logJVM, mtl, noop, mock, newrelic, examples)
+  .aggregate(coreJS, coreJVM, jaeger, honeycomb, opencensus, datadog, lightstep, lightstepGrpc, lightstepHttp, logJS, logJVM, mtl, noop, mock, newrelic, examples)
 
 lazy val core = crossProject(JSPlatform, JVMPlatform)
   .in(file("modules/core"))
